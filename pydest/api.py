import aiohttp
import re
import json
import urllib
from functools import partial

import pydest


PLATFORM_URL = 'https://www.bungie.net/Platform'
DESTINY2_URL = f'{PLATFORM_URL}/Destiny2'
APP_URL = f'{PLATFORM_URL}/App'
USER_URL = f'{PLATFORM_URL}/User'
CONTENT_URL = f'{PLATFORM_URL}/Content'
GROUP_URL = f'{PLATFORM_URL}/GroupV2'

GROUP_FILTER_NONE = 0
GROUP_TYPE_CLAN = 1


class API:
    """This module contains async requests for the Destiny 2 API.
    There is some documentation provided here as to how to use
    these functions, but you will likely need to refer to the
    official API documentation as well. The documentation can be
    found at https://bungie-net.github.io/multi/index.html
    """

    def __init__(self, session, client_id=None, client_secret=None):
        self.session = session
        self.client_id = client_id
        self.client_secret = client_secret

    async def _request(self, req_type, url, access_token=None, params=None, data=None):
        """Make an async HTTP request and attempt to return json (dict)"""
        headers = {}
        if access_token:
            headers.update({'Authorization': f"Bearer {access_token}"})
        encoded_url = urllib.parse.quote(url, safe=':/?&=,.')
        try:
            async with self.session.request(req_type, encoded_url, headers=headers, params=params, json=data) as r:
                if r.status == 401:
                    raise pydest.PydestTokenException(
                        "Access token has expired, refresh needed")
                else:
                    json_res = await r.json()
        except aiohttp.ClientResponseError:
            raise pydest.PydestException("Could not connect to Bungie.net")

        message = json_res.get('Message')
        error_code = json_res.get('ErrorCode')
        if message != 'Ok':
            error = f"ErrorCode: {json_res.get('ErrorCode')} - {message}"
            if error_code == 5:
                raise pydest.PydestMaintenanceException(error)
            if error_code == 1665:
                raise pydest.PydestPrivateHistoryException(error)
            raise pydest.PydestException(error)
        return json_res

    async def _get_request(self, url, params=None, access_token=None):
        """Make an async GET request and attempt to return json (dict)"""
        return await self._request('GET', url, access_token=access_token, params=params)

    async def _post_request(self, url, data=None, access_token=None):
        """Make an async POST request and attempt to return json (dict)"""
        return await self._request('POST', url, access_token=access_token, data=data)

    async def refresh_oauth_token(self, refresh_token):
        data = {
            'client_id': self.client_id,
            'client_secret': self.client_secret,
            'grant_type': 'refresh_token',
            'refresh_token': refresh_token
        }
        try:
            async with self.session.post(f'{APP_URL}/oauth/token/', headers=None, data=data) as r:
                json_res = await r.json()
        except aiohttp.ClientResponseError:
            raise pydest.PydestException("Could not connect to Bungie.net")
        return json_res

    async def get_bungie_net_user_by_id(self, membership_id):
        """Loads a bungienet user by membership id

        Args:
            membership_id: The requested Bungie.net membership id

        Returns:
            json (dict)
        """
        url = f'{USER_URL}/GetBungieNetUserById/{membership_id}/'
        return await self._get_request(url)

    async def get_membership_current_user(self, access_token):
        """Returns a list of accounts associated with the supplied OAuth access token.
        This will include all linked accounts (even when hidden) if supplied credentials
        permit it.

        Args:
           access_token (str):
                OAuth access token

        Returns:
            json (dict)
        """
        url = f'{USER_URL}/GetMembershipsForCurrentUser/'
        return await self._get_request(url, access_token=access_token)

    async def get_membership_data_by_id(self, membership_id, membership_type=-1):
        """Returns a list of accounts associated with the supplied membership ID and membership
        type. This will include all linked accounts (even when hidden) if supplied credentials
        permit it.

        Args:
            membership_id (int):
                The requested Bungie.net membership id
            membership_type (int) [optional]:
                Type of the supplied membership ID. If not provided, data will be returned for all
                applicable platforms.

        Returns:
            json (dict)
        """
        url = f'{USER_URL}/GetMembershipsById/{membership_id}/{membership_type}/'
        return await self._get_request(url)

    async def get_destiny_manifest(self):
        """Returns the current version of the manifest

        Returns:
            json (dict)
        """
        url = f'{DESTINY2_URL}/Manifest'
        return await self._get_request(url)

    async def search_destiny_entities(self, entity_type, search_term, page=0):
        """Gets a page list of Destiny items

        Args:
            entity_type (str):
                The type of entity - ex. 'DestinyInventoryItemDefinition'
            search_term (str):
                The full gamertag or PSN id of the player. Spaces and case are ignored
            page (int) [optional]:
                Page number to return

        Returns:
            json (dict)
        """
        params = {'page': page}
        url = f'{DESTINY2_URL}/Armory/Search/{entity_type}/{search_term}/'
        return await self._get_request(url, params)

    async def search_destiny_player(self, membership_type, display_name):
        """Returns a list of Destiny memberships given a full Gamertag or PSN ID

        Args:
            membership_type (int):
                A valid non-BungieNet membership type (BungieMembershipType)
            display_name (str):
                The full gamertag or PSN id of the player. Spaces and case are ignored.

        Returns:
            json (dict)
        """
        url = f'{DESTINY2_URL}/SearchDestinyPlayer/{membership_type}/{display_name}/'
        return await self._get_request(url)

    async def get_profile(self, membership_type, membership_id, components):
        """Returns Destiny Profile information for the supplied membership

        Args:
            membership_type (int):
                A valid non-BungieNet membership type (BungieMembershipType)
            membership_id (int):
                The requested Bungie.net membership id
            components (list):
                A list containing the components  to include in the response.
                (see Destiny.Responses.DestinyProfileResponse). At least one
                component is required to receive results. Can use either ints
                or strings.

        Returns:
            json (dict)
        """
        params = {'components': ','.join([str(i) for i in components])}
        url = f'{DESTINY2_URL}/{membership_type}/Profile/{membership_id}/'
        return await self._get_request(url, params)

    async def get_character(self, membership_type, membership_id, character_id, components):
        """Returns character information for the supplied character

        Args:
            membership_type (int):
                A valid non-BungieNet membership type (BungieMembershipType)
            membership_id (int):
                The requested Bungie.net membership id
            character_id (int):
                ID of the character
            components (list):
                A list containing the components  to include in the response.
                (see Destiny.Responses.DestinyProfileResponse). At least one
                component is required to receive results. Can use either ints
                or strings.

        Returns:
            json (dict)
        """
        params = {'components': ','.join([str(i) for i in components])}
        url = f'{DESTINY2_URL}/{membership_type}/Profile/{membership_id}/Character/{character_id}/'
        return await self._get_request(url, params)

    async def get_clan_weekly_reward_state(self, group_id):
        """
        Verb: GET
        Path: /Clan/{groupId}/WeeklyRewardState/

        Returns information on the weekly clan rewards and if the clan has earned
        them or not. Note that this will always report rewards as not redeemed.

        Args:
            group_id (int):
                A valid group ID of a clan

        Returns:
            json (dict)
        """
        url = f'{DESTINY2_URL}/Clan/{group_id}/WeeklyRewardState/'
        return await self._get_request(url)

    async def get_item(self, membership_type, membership_id, item_instance_id, components):
        """Retrieve the details of an instanced Destiny Item. An instanced Destiny
        item is one with an ItemInstanceId. Non-instanced items, such as materials,
        have no useful instance-specific details and thus are not queryable here.

        Args:
            membership_type (int):
                A valid non-BungieNet membership type (BungieMembershipType)
            membership_id (int):
                The requested Bungie.net membership id
            item_instance_id (int):
                The instance ID of the item
            components (list):
                A list containing the components to include in the response
                (see Destiny.Responses.DestinyItemResponse). At least one
                component is required to receive results. Can use either ints
                or strings.

        Returns:
            json (dict)
        """
        params = {'components': ','.join([str(i) for i in components])}
        url = f'{DESTINY2_URL}/{membership_type}/Profile/{membership_id}/Item/{item_instance_id}/'
        return await self._get_request(url, params)

    async def get_post_game_carnage_report(self, activity_id):
        """Gets the available post game carnage report for the activity ID

        Args:
            activity_id (int):
                The ID of the activity whose PGCR is requested

        Returns:
            json (dict)
        """
        url = f'{DESTINY2_URL}/Stats/PostGameCarnageReport/{activity_id}/'
        return await self._get_request(url)

    async def get_historical_stats_definition(self):
        """Gets historical stats definitions

        Returns:
            json (dict)
        """
        url = f'{DESTINY2_URL}/Stats/Definition/'
        return await self._get_request(url)

    async def get_historical_stats(self, membership_type, membership_id, character_id=0, groups=[], modes=[]):
        """Gets historical stats for indicated character

        Args:
            membership_type (int):
                A valid non-BungieNet membership type (BungieMembershipType)
            membership_id (int):
                The requested Bungie.net membership id
            character_id (int) [optional]:
                The id of the character to retrieve stats for. If not provided, stats for all
                characters will be retrieved.
            groups (list - str/int):
                A list containing the groups of stats to include in the response
                (see Destiny.HistoricalStats.Definitions.DestinyStatsGroupType).
            modes (list - str/int):
                A list containing the game modes to include in the response
                (see Destiny.HistoricalStats.Definitions.DestinyActivityModeType).

        Returns:
            json (dict)
        """
        params = {'groups': ','.join([str(i) for i in groups]), 'modes': ','.join([
            str(i) for i in modes])}
        url = f'{DESTINY2_URL}/{membership_type}/Account/{membership_id}/Character/{character_id}/Stats/'
        return await self._get_request(url, params)

    async def get_activity_history(self, membership_type, membership_id, character_id=0, mode=0, count=10):
        """Gets activity history for indicated character
        Args:
            membership_type (int):
                A valid non-BungieNet membership type (BungieMembershipType)
            membership_id (int):
                The requested Bungie.net membership id
            character_id (int) [optional]:
                The id of the character to retrieve stats for. If not provided, stats for all
                characters will be retrieved.
            mode (int) [optional]:
                The id of the game mode to include in the response
                (see Destiny.HistoricalStats.Definitions.DestinyActivityModeType).
            count (int) [optional]:
                Limit to returned results.

        Returns:
            json (dict)
        """
        params = {'count': count, 'mode': mode}
        url = f'{DESTINY2_URL}/{membership_type}/Account/{membership_id}/Character/{character_id}/Stats/Activities/'
        return await self._get_request(url, params)

    async def get_public_milestone_content(self, milestone_hash):
        """Gets custom localized content for the milestone of
        the given hash, if it exists.

        Args:
            milestone_hash (int):
                A valid hash id of a Destiny 2 milestone

        Returns:
            json (dict)
        """
        url = f'{DESTINY2_URL}/Milestones/{milestone_hash}/Content/'
        return await self._get_request(url)

    async def get_public_milestones(self):
        """Gets information about the current public Milestones

        Returns:
            json (dict)
        """
        url = f'{DESTINY2_URL}/Milestones/'
        return await self._get_request(url)

    async def get_group(self, group_id):
        """Get information about a specific group

        Path: /GroupV2/{group_id}/
        Verb: GET

        Args:
            group_id (int):
                The id of the group

        Returns:
            json (dict)
        """
        url = f'{GROUP_URL}/{group_id}/'
        return await self._get_request(url)

    async def get_groups_for_member(self, membership_type, membership_id):
        """Gets information about the groups an individual member has joined

        Args:
            membership_type (int):
                A valid non-BungieNet membership type (BungieMembershipType)
            membership_id (int):
                The requested Bungie.net membership id

        Returns:
            json (dict)
        """
        url = f'{GROUP_URL}/User/{membership_type}/{membership_id}/{GROUP_FILTER_NONE}/{GROUP_TYPE_CLAN}/'
        return await self._get_request(url)

<<<<<<< HEAD
    async def get_group_members(self, group_id):
        """Gets list of members in a group
=======
    async def get_members_of_group(self, group_id, page=1):
        """Gets members of a group_id 
        
        Args:
            group_id (int):
                Destiny group ID
        
        Returns:
            json(dict)
        """
        # /{group_id}/Members/?currentPage={page}
        url = GROUP_URL + '{}/Members/?currentPage={}'
        url = url.format(group_id, page)
        return await self._get_request(url)


    async def get_weekly_milestones(self, group_id):
        """Gets the weekly milestones for a clan
>>>>>>> 68358e9d

        Args:
            group_id (int):
                The id of the group

        Returns:
            json (dict)
        """
        url = f'{GROUP_URL}/{group_id}/Members/'
        return await self._get_request(url)

    async def get_group_pending_members(self, group_id, access_token):
        """Gets list of pending members in a group

        Path: /GroupV2/{group_id}/Members/Pending/
        Verb: GET

        Required Scope(s):
            oauth2: AdminGroups

        Args:
            group_id (int):
                The id of the group
            access_token (str):
                OAuth access token

        Returns:
            json(dict)
        """
        url = f'{GROUP_URL}/{group_id}/Members/Pending/'
        return await self._get_request(url, access_token=access_token)

    async def get_group_invited_members(self, group_id, access_token):
        """Gets list of invited members in a group

        Path: /GroupV2/{group_id}/Members/InvitedIndividuals/
        Verb: GET

        Args:
            group_id (int):
                The id of the group
            access_token (str):
                OAuth access token

        Returns:
            json(dict)
        """
        url = f'{GROUP_URL}/{group_id}/Members/InvitedIndividuals/'
        return await self._get_request(url, access_token=access_token)

    async def group_invite_member(self, group_id, membership_type, membership_id, message, access_token):
        """Invite a user to join this group

        Path: /GroupV2/{group_id}/Members/IndividualInvite/{membership_type}/{membership_id}/
        Verb: POST

        Required Scope(s):
            oauth2: AdminGroups

        Args:
            group_id (int):
                The id of the group
            membership_type (int):
                A valid non-BungieNet membership type (BungieMembershipType)
            membership_id (int):
                The requested Bungie.net membership id
            message (str):
                Message to send along with the invite
            access_token (str):
                OAuth access token

        Returns:
            json(dict)
        """
        data = {'message': message}
        url = f'{GROUP_URL}/{group_id}/Members/IndividualInvite/{membership_type}/{membership_id}/'
        return await self._post_request(url, data=data, access_token=access_token)

    async def group_kick_member(self, group_id, membership_type, membership_id, access_token):
        """Kick a user from this group

        Path: /GroupV2/{group_id}/Members/{membership_type}/{membership_id}/Kick/
        Verb: POST

        Required Scope(s):
            oauth2: AdminGroups

        Args:
            group_id (int):
                The id of the group
            membership_type (int):
                A valid non-BungieNet membership type (BungieMembershipType)
            membership_id (int):
                The requested Bungie.net membership id
            access_token (str):
                OAuth access token

        Returns:
            json(dict)
        """
        url = f'{GROUP_URL}/{group_id}/Members/{membership_type}/{membership_id}/Kick/'
        return await self._post_request(url, access_token=access_token)

    async def group_approve_pending_member(self, group_id, membership_type, membership_id, message, access_token):
        """Approve a pending a user applying to join this group

        Path: /GroupV2/{group_id}/Members/Approve/{membership_type}/{membership_id}/
        Verb: POST

        Required Scope(s):
            oauth2: AdminGroups

        Args:
            group_id (int):
                The id of the group
            membership_type (int):
                A valid non-BungieNet membership type (BungieMembershipType)
            membership_id (int):
                The requested Bungie.net membership id
            message (str):
                Message to send along with the invite
            access_token (str):
                OAuth access token

        Returns:
            json(dict)
        """
        data = {'message': message}
        url = f'{GROUP_URL}/{group_id}/Members/Approve/{membership_type}/{membership_id}/'
        return await self._post_request(url, data=data, access_token=access_token)

    async def get_milestone_definitions(self, milestone_hash):
        """Gets the milestone definition for a given milestone hash

        Args:
            milestone_hash (int):
                The hash value that represents the milestone within the manifest

        Returns:
            json(dict)
        """
<<<<<<< HEAD
        url = f'{DESTINY2_URL}/Manifest/DestinyMilestoneDefinition/{milestone_hash}/'
=======
        # /Manifest/DestinyMilestoneDefinition/{milestoneHash}
        url = DESTINY2_URL + 'Manifest/DestinyMilestoneDefinition/{}'.format(milestone_hash)
        return await self._get_request(url)
 
    async def get_activity_history(self, membership_type, membership_id, character_id, count=1, mode=None, page=0):
        """Gets activity history stats for indicated character
        
        Args:
            membership_type (int):
                A valid non-BungieNet membership type
            membership_id (int):
                The Destiny membershipId of the user to retrieve
            character_id (int) [optional]:
                The id of the character to retrieve stats for. If not provided, stats for all
                characters will be retrieved.
            count (int):
                Number of rows to return
            mode (int):
                A filter for the activity mode to be returned. None returns all activities.
                (see Destiny.HistoricalStats.Definitions.DestinyActivityModeType for valid values.)
            page (int):
                Page number to return, starting with 0

        returns json(dict)
        """
        # /{membershipType}/Account/{destinyMembershipId}/Character/{characterId}/Stats/Activities/
        url = DESTINY2_URL + '{}/Account/{}/Character/{}/Stats/Activities/?mode={}&count={}&page={}'.format(membership_type, membership_id, character_id, mode, count, page)
>>>>>>> 68358e9d
        return await self._get_request(url)<|MERGE_RESOLUTION|>--- conflicted
+++ resolved
@@ -302,26 +302,32 @@
         url = f'{DESTINY2_URL}/{membership_type}/Account/{membership_id}/Character/{character_id}/Stats/'
         return await self._get_request(url, params)
 
-    async def get_activity_history(self, membership_type, membership_id, character_id=0, mode=0, count=10):
+    async def get_activity_history(self, membership_type, membership_id, character_id=0, count=1, mode=None, page=0):
         """Gets activity history for indicated character
-        Args:
-            membership_type (int):
-                A valid non-BungieNet membership type (BungieMembershipType)
-            membership_id (int):
-                The requested Bungie.net membership id
+
+        Path: /{membership_type}/Account/{membership_id}/Character/{character_id}/Stats/Activities/
+        Verb: GET
+
+        Args:
+            membership_type (int):
+                A valid non-BungieNet membership type (BungieMembershipType).
+            membership_id (int):
+                The Destiny membershipId of the user to retrieve.
             character_id (int) [optional]:
                 The id of the character to retrieve stats for. If not provided, stats for all
                 characters will be retrieved.
-            mode (int) [optional]:
-                The id of the game mode to include in the response
-                (see Destiny.HistoricalStats.Definitions.DestinyActivityModeType).
-            count (int) [optional]:
-                Limit to returned results.
-
-        Returns:
-            json (dict)
-        """
-        params = {'count': count, 'mode': mode}
+            count (int):
+                Number of rows to return.
+            mode (int):
+                A filter for the activity mode to be returned. None returns all activities.
+                (see Destiny.HistoricalStats.Definitions.DestinyActivityModeType for valid values.)
+            page (int):
+                Page number to return, starting with 0.
+
+        Returns:
+            json(dict)
+        """
+        params = {'count': count, 'mode': mode, 'page': page}
         url = f'{DESTINY2_URL}/{membership_type}/Account/{membership_id}/Character/{character_id}/Stats/Activities/'
         return await self._get_request(url, params)
 
@@ -379,29 +385,8 @@
         url = f'{GROUP_URL}/User/{membership_type}/{membership_id}/{GROUP_FILTER_NONE}/{GROUP_TYPE_CLAN}/'
         return await self._get_request(url)
 
-<<<<<<< HEAD
-    async def get_group_members(self, group_id):
+    async def get_members_of_group(self, group_id):
         """Gets list of members in a group
-=======
-    async def get_members_of_group(self, group_id, page=1):
-        """Gets members of a group_id 
-        
-        Args:
-            group_id (int):
-                Destiny group ID
-        
-        Returns:
-            json(dict)
-        """
-        # /{group_id}/Members/?currentPage={page}
-        url = GROUP_URL + '{}/Members/?currentPage={}'
-        url = url.format(group_id, page)
-        return await self._get_request(url)
-
-
-    async def get_weekly_milestones(self, group_id):
-        """Gets the weekly milestones for a clan
->>>>>>> 68358e9d
 
         Args:
             group_id (int):
@@ -543,35 +528,6 @@
         Returns:
             json(dict)
         """
-<<<<<<< HEAD
         url = f'{DESTINY2_URL}/Manifest/DestinyMilestoneDefinition/{milestone_hash}/'
-=======
-        # /Manifest/DestinyMilestoneDefinition/{milestoneHash}
-        url = DESTINY2_URL + 'Manifest/DestinyMilestoneDefinition/{}'.format(milestone_hash)
-        return await self._get_request(url)
- 
-    async def get_activity_history(self, membership_type, membership_id, character_id, count=1, mode=None, page=0):
-        """Gets activity history stats for indicated character
-        
-        Args:
-            membership_type (int):
-                A valid non-BungieNet membership type
-            membership_id (int):
-                The Destiny membershipId of the user to retrieve
-            character_id (int) [optional]:
-                The id of the character to retrieve stats for. If not provided, stats for all
-                characters will be retrieved.
-            count (int):
-                Number of rows to return
-            mode (int):
-                A filter for the activity mode to be returned. None returns all activities.
-                (see Destiny.HistoricalStats.Definitions.DestinyActivityModeType for valid values.)
-            page (int):
-                Page number to return, starting with 0
-
-        returns json(dict)
-        """
-        # /{membershipType}/Account/{destinyMembershipId}/Character/{characterId}/Stats/Activities/
-        url = DESTINY2_URL + '{}/Account/{}/Character/{}/Stats/Activities/?mode={}&count={}&page={}'.format(membership_type, membership_id, character_id, mode, count, page)
->>>>>>> 68358e9d
-        return await self._get_request(url)+        return await self._get_request(url)
+ 