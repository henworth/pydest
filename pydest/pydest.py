--- conflicted
+++ resolved
@@ -44,14 +44,8 @@
         """
         await self._manifest.update_manifest(language)
 
-<<<<<<< HEAD
-    def close(self):
-        asyncio.ensure_future(self._session.close())
-=======
-
     async def close(self):
         await self._session.close()
->>>>>>> c2173088
 
 
 class PydestException(Exception):
